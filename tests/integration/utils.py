"""
Utility functions to run agents Flask apps and manage test data objects.
"""

import glob
import json
import logging
import threading
import time
from typing import Any, Dict, Final, List, Optional, Sequence

<<<<<<< HEAD
from pydantic import BaseModel, Field
=======
>>>>>>> 80f83f6b
from tests import DATA_DIR

from theoriq import AgentDeploymentConfiguration, ExecuteContext, ExecuteResponse
from theoriq.api.v1alpha2 import AgentResponse, ExecuteRequestFn
from theoriq.api.v1alpha2.schemas import ExecuteRequestBody
from theoriq.extra.flask import run_agent_flask_app
from theoriq.extra.flask.v1alpha2.flask import theoriq_blueprint
from theoriq.types import AgentDataObject

logger = logging.getLogger(__name__)

TEST_AGENT_DATA_LIST: Final[List[AgentDataObject]] = [
    AgentDataObject.from_yaml(path) for path in glob.glob(DATA_DIR + "/*.yaml")
]

PARENT_AGENT_NAME: Final[str] = "Parent Agent"
PARENT_AGENT_ENV_PREFIX: Final[str] = "PARENT_"

CONFIGURABLE_AGENT_NAME: Final[str] = "Configurable Agent"
CONFIGURABLE_AGENT_ENV_PREFIX: Final[str] = "CONFIGURABLE_"

maybe_parent_agent_data = next(
    (agent for agent in TEST_AGENT_DATA_LIST if agent.spec.metadata.name == PARENT_AGENT_NAME),
    None,
)
if maybe_parent_agent_data is None:
    raise RuntimeError("Parent agent data object not found")
TEST_PARENT_AGENT_DATA: Final[AgentDataObject] = maybe_parent_agent_data

maybe_configurable_agent_data = next(
    (agent for agent in TEST_AGENT_DATA_LIST if agent.spec.metadata.name == CONFIGURABLE_AGENT_NAME),
    None,
)
if maybe_configurable_agent_data is None:
    raise RuntimeError("Configurable agent data object not found")
TEST_CONFIGURABLE_AGENT_DATA: Final[AgentDataObject] = maybe_configurable_agent_data


TEST_CHILD_AGENT_DATA_LIST: Final[List[AgentDataObject]] = [
    agent
    for agent in TEST_AGENT_DATA_LIST
    if agent.spec.metadata.name not in [PARENT_AGENT_NAME, CONFIGURABLE_AGENT_NAME]
]


class TestConfig(BaseModel):
    """Test configuration schema used by configurable tests."""

    text: str = Field(description="Text field")
    number: int = Field(description="An integer number")


def get_echo_execute_output(*, message: str, agent_name: str) -> str:
    return f"Got `{message}` as {agent_name}!"


def get_configurable_execute_output(config: Dict[str, Any], *, message: str, agent_name: str) -> str:
    config_str = json.dumps(dict(sorted(config.items())))
    return f"Got `{message}` as {agent_name}! Configured with `{config_str}`"


def get_echo_execute(agent_name: str) -> ExecuteRequestFn:
    def execute(context: ExecuteContext, req: ExecuteRequestBody) -> ExecuteResponse:
        message = req.last_text
        response = get_echo_execute_output(message=message, agent_name=agent_name)
        logger.info(response)
        return context.new_free_text_response(text=response)

    return execute


def get_echo_execute_configurable(agent_name: str) -> ExecuteRequestFn:
    def execute_configurable(context: ExecuteContext, req: ExecuteRequestBody) -> ExecuteResponse:
        config: Optional[Dict[str, Any]] = context.agent_configuration
        if config is None:
            raise ValueError("Empty configuration")
<<<<<<< HEAD

        message = req.last_text
        response = get_configurable_execute_output(config=config, message=message, agent_name=agent_name)
        logger.info(response)
        return context.new_free_text_response(text=response)

    return execute_configurable
=======

        message = req.last_text
        response = get_configurable_execute_output(config=config, message=message, agent_name=agent_name)
        logger.info(response)
        return context.new_free_text_response(text=response)
>>>>>>> 80f83f6b

    return execute_configurable

<<<<<<< HEAD
=======

>>>>>>> 80f83f6b
def run_agent(agent_data_obj: AgentDataObject, schema: Optional[Dict[str, Any]]) -> threading.Thread:
    """
    Start agent Flask app in a separate daemon thread with the assumption
    that `env_prefix` is contained in labels of AgentDataObject.

    If schema is provided, use echo_execute_configurable(), otherwise echo_execute().
    """
    agent_config = AgentDeploymentConfiguration.from_env(env_prefix=agent_data_obj.metadata.labels["env_prefix"])
    deployment = agent_data_obj.spec.configuration.ensure_deployment
    port = int(deployment.url.split(":")[-1])

    agent_name = agent_data_obj.spec.metadata.name
    execute = get_echo_execute(agent_name) if schema is None else get_echo_execute_configurable(agent_name)

    blueprint = theoriq_blueprint(agent_config=agent_config, execute_fn=execute, schema=schema)

    thread = threading.Thread(target=run_agent_flask_app, args=(blueprint, port))
    thread.daemon = True
    thread.start()
    return thread


def run_echo_agents(agent_data_objs: Sequence[AgentDataObject], sleep_time: float = 0.5) -> List[threading.Thread]:
    """Run a list of agents in separate threads."""

    threads: List[threading.Thread] = []
    for agent_data_obj in agent_data_objs:
        threads.append(run_agent(agent_data_obj, schema=None))
        time.sleep(sleep_time)

    return threads


def join_threads(threads: Sequence[threading.Thread], timeout: float = 0.5) -> None:
    """Shout down a list of agent threads."""

    for thread in threads:
        thread.join(timeout=timeout)


def agents_are_equal(a: AgentResponse, b: AgentResponse) -> bool:
    return (
        a.system.id == b.system.id
        and a.system.public_key == b.system.public_key
        and a.system.owner_address == b.system.owner_address
        # and a.system.state == b.system.state  # state is different before and after minting
        and a.system.metadata_hash == b.system.metadata_hash
        and a.system.configuration_hash == b.system.configuration_hash
        and a.system.tags == b.system.tags
        and a.metadata.name == b.metadata.name
        and a.metadata.short_description == b.metadata.short_description
        and a.metadata.long_description == b.metadata.long_description
        and a.metadata.tags == b.metadata.tags
        and a.metadata.cost_card == b.metadata.cost_card
        and a.metadata.example_prompts == b.metadata.example_prompts
    )<|MERGE_RESOLUTION|>--- conflicted
+++ resolved
@@ -9,10 +9,7 @@
 import time
 from typing import Any, Dict, Final, List, Optional, Sequence
 
-<<<<<<< HEAD
 from pydantic import BaseModel, Field
-=======
->>>>>>> 80f83f6b
 from tests import DATA_DIR
 
 from theoriq import AgentDeploymentConfiguration, ExecuteContext, ExecuteResponse
@@ -89,7 +86,6 @@
         config: Optional[Dict[str, Any]] = context.agent_configuration
         if config is None:
             raise ValueError("Empty configuration")
-<<<<<<< HEAD
 
         message = req.last_text
         response = get_configurable_execute_output(config=config, message=message, agent_name=agent_name)
@@ -97,20 +93,8 @@
         return context.new_free_text_response(text=response)
 
     return execute_configurable
-=======
 
-        message = req.last_text
-        response = get_configurable_execute_output(config=config, message=message, agent_name=agent_name)
-        logger.info(response)
-        return context.new_free_text_response(text=response)
->>>>>>> 80f83f6b
 
-    return execute_configurable
-
-<<<<<<< HEAD
-=======
-
->>>>>>> 80f83f6b
 def run_agent(agent_data_obj: AgentDataObject, schema: Optional[Dict[str, Any]]) -> threading.Thread:
     """
     Start agent Flask app in a separate daemon thread with the assumption
