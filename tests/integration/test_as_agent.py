import logging
import os
from typing import Dict, Final, Generator

import dotenv
import pytest
from tests.integration.utils import (
    PARENT_AGENT_ENV_PREFIX,
    PARENT_AGENT_NAME,
    TEST_AGENT_DATA_LIST,
    TEST_CHILD_AGENT_DATA_LIST,
    TEST_PARENT_AGENT_DATA,
    agent_data_obj_to_deployment_configuration,
    agent_data_obj_to_metadata,
    get_echo_execute_output,
    join_threads,
    run_echo_agents,
)

from theoriq.api.v1alpha2 import AgentResponse
from theoriq.api.v1alpha2.manage import AgentManager
from theoriq.api.v1alpha2.message import Messenger
from theoriq.biscuit import TheoriqBudget
from theoriq.dialog import TextItemBlock

dotenv.load_dotenv()
THEORIQ_API_KEY: Final[str] = os.environ["THEORIQ_API_KEY"]
user_manager = AgentManager.from_api_key(api_key=THEORIQ_API_KEY)

global_parent_agent_map: Dict[str, AgentResponse] = {}
global_children_agent_map: Dict[str, AgentResponse] = {}


@pytest.fixture(scope="session", autouse=True)
def flask_apps() -> Generator[None, None, None]:
    logging.basicConfig(level=logging.INFO)
    threads = run_echo_agents(TEST_AGENT_DATA_LIST)
    yield
    join_threads(threads)


@pytest.mark.order(1)
def test_registration_parent() -> None:
<<<<<<< HEAD
    metadata = agent_data_obj_to_metadata(TEST_PARENT_AGENT_DATA)
    configuration = agent_data_obj_to_deployment_configuration(TEST_PARENT_AGENT_DATA)
    agent = user_manager.create_agent(metadata=metadata, configuration=configuration)
=======
    agent = user_manager.create_agent(
        metadata=TEST_PARENT_AGENT_DATA.spec.metadata, configuration=TEST_PARENT_AGENT_DATA.spec.configuration
    )
>>>>>>> 61383426
    print(f"Successfully registered `{agent.metadata.name}` with id=`{agent.system.id}`\n")
    global_parent_agent_map[agent.system.id] = agent


@pytest.mark.order(2)
def test_registration_children() -> None:
    manager = AgentManager.from_env(env_prefix=PARENT_AGENT_ENV_PREFIX)
    for child_agent_data_obj in TEST_CHILD_AGENT_DATA_LIST:
<<<<<<< HEAD
        metadata = agent_data_obj_to_metadata(child_agent_data_obj)
        configuration = agent_data_obj_to_deployment_configuration(child_agent_data_obj)
        agent = manager.create_agent(metadata=metadata, configuration=configuration)
=======
        agent = manager.create_agent(
            metadata=child_agent_data_obj.spec.metadata, configuration=child_agent_data_obj.spec.configuration
        )
>>>>>>> 61383426
        print(f"Successfully registered `{agent.metadata.name}` with id=`{agent.system.id}`\n")
        global_children_agent_map[agent.system.id] = agent


# test mint, get, unmint here when minting functionality is implemented


@pytest.mark.order(3)
def test_messenger() -> None:
    all_agents: Dict[str, AgentResponse] = {**global_parent_agent_map, **global_children_agent_map}

    # messaging from children to parent doesn't work because there's no minting
    # so testing parent-to-all instead of all-to-all

    messenger = Messenger.from_env(env_prefix=PARENT_AGENT_ENV_PREFIX)
    for receiver_id, receiver in all_agents.items():
        message = f"Hello from {PARENT_AGENT_NAME}"
        blocks = [TextItemBlock(message)]
        response = messenger.send_request(blocks=blocks, budget=TheoriqBudget.empty(), to_addr=receiver_id)
        assert response.body.extract_last_text() == get_echo_execute_output(
            message=message, agent_name=receiver.metadata.name
        )


@pytest.mark.order(-2)
def test_deletion_children() -> None:
    manager = AgentManager.from_env(env_prefix=PARENT_AGENT_ENV_PREFIX)

    for child_agent in global_children_agent_map.values():
        manager.delete_agent(child_agent.system.id)
        print(f"Successfully deleted `{child_agent.system.id}`\n")


@pytest.mark.order(-1)
def test_deletion_parent() -> None:
    for agent in global_parent_agent_map.values():
        user_manager.delete_agent(agent.system.id)
        print(f"Successfully deleted `{agent.system.id}`\n")<|MERGE_RESOLUTION|>--- conflicted
+++ resolved
@@ -10,8 +10,6 @@
     TEST_AGENT_DATA_LIST,
     TEST_CHILD_AGENT_DATA_LIST,
     TEST_PARENT_AGENT_DATA,
-    agent_data_obj_to_deployment_configuration,
-    agent_data_obj_to_metadata,
     get_echo_execute_output,
     join_threads,
     run_echo_agents,
@@ -41,15 +39,9 @@
 
 @pytest.mark.order(1)
 def test_registration_parent() -> None:
-<<<<<<< HEAD
-    metadata = agent_data_obj_to_metadata(TEST_PARENT_AGENT_DATA)
-    configuration = agent_data_obj_to_deployment_configuration(TEST_PARENT_AGENT_DATA)
-    agent = user_manager.create_agent(metadata=metadata, configuration=configuration)
-=======
     agent = user_manager.create_agent(
         metadata=TEST_PARENT_AGENT_DATA.spec.metadata, configuration=TEST_PARENT_AGENT_DATA.spec.configuration
     )
->>>>>>> 61383426
     print(f"Successfully registered `{agent.metadata.name}` with id=`{agent.system.id}`\n")
     global_parent_agent_map[agent.system.id] = agent
 
@@ -58,15 +50,9 @@
 def test_registration_children() -> None:
     manager = AgentManager.from_env(env_prefix=PARENT_AGENT_ENV_PREFIX)
     for child_agent_data_obj in TEST_CHILD_AGENT_DATA_LIST:
-<<<<<<< HEAD
-        metadata = agent_data_obj_to_metadata(child_agent_data_obj)
-        configuration = agent_data_obj_to_deployment_configuration(child_agent_data_obj)
-        agent = manager.create_agent(metadata=metadata, configuration=configuration)
-=======
         agent = manager.create_agent(
             metadata=child_agent_data_obj.spec.metadata, configuration=child_agent_data_obj.spec.configuration
         )
->>>>>>> 61383426
         print(f"Successfully registered `{agent.metadata.name}` with id=`{agent.system.id}`\n")
         global_children_agent_map[agent.system.id] = agent
 
