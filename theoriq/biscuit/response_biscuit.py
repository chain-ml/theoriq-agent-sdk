--- conflicted
+++ resolved
@@ -4,14 +4,8 @@
 
 from biscuit_auth import Biscuit, BlockBuilder  # pylint: disable=E0611
 
-<<<<<<< HEAD
-from theoriq.biscuit import TheoriqBiscuit, TheoriqResponse
-from theoriq.biscuit.facts import ExecuteResponseFacts, TheoriqCost
-from theoriq.types import Currency
-=======
-from .facts import ExecuteResponseFacts, TheoriqCost, TheoriqResponse
+from .facts import ExecuteResponseFacts, TheoriqResponse
 from .theoriq_biscuit import TheoriqBiscuit
->>>>>>> 1b3441c7
 
 
 class ResponseBiscuit:
@@ -52,9 +46,7 @@
     def to_block_builder(self) -> BlockBuilder:
         """Construct a biscuit block using the response facts"""
         response_fact = self.response.to_theoriq_fact(self.req_id)
-        cost_fact = TheoriqCost.zero(Currency.USDT).to_theoriq_fact(self.req_id)
 
         block_builder = BlockBuilder("")
         block_builder.merge(response_fact.to_block_builder())
-        block_builder.merge(cost_fact.to_block_builder())
         return block_builder