from __future__ import annotations

import abc
from typing import Any, Dict, Optional, Sequence
from uuid import UUID

from ..biscuit import RequestBiscuit, ResponseBiscuit
from ..dialog import BlockBase, DialogItem, ErrorBlock, TextBlock
from ..types import AgentMetadata, SourceType
from ..utils import TTLCache
from .v1alpha2.agent import Agent


class RequestSenderBase(abc.ABC):
    @abc.abstractmethod
    def send_request(self, blocks: Sequence[BlockBase], to_addr: str) -> ExecuteResponse:
        """
        Sends a request to another address, attenuating the biscuit for the request and handling the response.

        Args:
            blocks (Sequence[ItemBlock]): The blocks of data to include in the request.
            to_addr (str): The address to which the request is sent.

        Returns:
            ExecuteResponse: The response received from the request.
        """
        pass

    def send_text_request(self, *, message: str, to_addr: str) -> ExecuteResponse:
        return self.send_request(blocks=[TextBlock.from_text(message)], to_addr=to_addr)


class ExecuteContextBase(RequestSenderBase):
    """
    Represents the context for executing a request, managing interactions with the agent and protocol client.
    """

    _metadata_cache: TTLCache[AgentMetadata] = TTLCache(ttl=180, max_size=40)

    def __init__(self, agent: Agent, request_biscuit: RequestBiscuit) -> None:
        """
        Initializes an ExecuteContext instance.

        Args:
            agent (Agent): The agent responsible for handling the execution.
            request_biscuit (RequestBiscuit): The biscuit associated with the request, containing metadata and permissions.
        """
        self._agent = agent
        self._request_biscuit = request_biscuit

    def new_response_biscuit(self, body: bytes) -> ResponseBiscuit:
        """
        Builds a biscuit for the response to an 'execute' request.

        Args:
            body (bytes): The body content of the response.

        Returns:
            ResponseBiscuit: A biscuit for the response, incorporating the provided body.
        """
        return self._agent.attenuate_biscuit_for_response(self._request_biscuit, body)

    def new_error_response_biscuit(self, body: bytes) -> ResponseBiscuit:
        """
        Builds a biscuit for the response to an 'execute' request in case of an error.

        Args:
            body (bytes): The body content of the error response.

        Returns:
            ResponseBiscuit: A biscuit for the error response.
        """
        return self._agent.attenuate_biscuit_for_response(self._request_biscuit, body)

    def new_text_response(self, text: str) -> ExecuteResponse:
        """
        Creates a new response containing single TextItemBlock.

        Args:
            text (str): Text to include in the response.

        Returns:
            ExecuteResponse: The response object with single TextItemBlock.
        """
        return self.new_response(blocks=[TextBlock.from_text(text=text)])

    def new_response(self, blocks: Sequence[BlockBase]) -> ExecuteResponse:
        """
        Creates a new response with the specified blocks.

        Args:
            blocks (Sequence[ItemBlock]): The blocks of data to include in the response.

        Returns:
            ExecuteResponse: The response object with the provided blocks.
        """
        return ExecuteResponse(
            dialog_item=DialogItem.new(source=self.agent_address, blocks=blocks),
            request_id=self._request_biscuit.request_facts.req_id,
        )

    def runtime_error_response(self, err: ExecuteRuntimeError) -> ExecuteResponse:
        """
        Creates a response for a runtime error.

        Args:
            err (ExecuteRuntimeError): The runtime error to respond to.

        Returns:
            ExecuteResponse: The response object encapsulating the error.
        """
        return self.new_response(blocks=[ErrorBlock.from_error(err=err.err, message=err.message)])

    @property
    def agent_address(self) -> str:
        """
        Returns the address of the agent.
        If the agent is virtual return the virtual address

        Returns:
            str: The agent's address as a string.
        """
        if self._agent.virtual_address.is_null:
            return str(self._agent.config.address)
        return str(self._agent.virtual_address)

    @property
    def request_id(self) -> str:
        """
        Returns the request ID from the request biscuit.

        Returns:
            str: The request ID as a string.
        """
        return str(self._request_biscuit.request_facts.req_id)

    @property
    def request_sender_type(self) -> SourceType:
        """
        Returns the source type of the sender or the request from the request biscuit.

        Returns:
            SourceType: The source type of the sender of the request.
        """

        return SourceType.from_address(self._request_biscuit.request_facts.request.from_addr)

    @property
    def request_sender_address(self) -> str:
        """
        Returns the address of the sender of the request from the request biscuit.

        Returns:
            str: The address of the sender of the request as a string.
        """
        return self._request_biscuit.request_facts.request.from_addr

    @property
    def sender_kind(self) -> SourceType:
        return SourceType.from_address(self._request_biscuit.request_facts.request.from_addr)

    @property
    def sender_metadata(self) -> Optional[AgentMetadata]:
        if self.sender_kind.is_user:
            return None

        key = self._request_biscuit.request_facts.request.from_addr
        result = self._metadata_cache.get(key)
        if result is not None:
            return result

        result = self._sender_metadata(key)
        self._metadata_cache.set(key, result)
        return result

    @abc.abstractmethod
    def _sender_metadata(self, agent_id: str) -> AgentMetadata:
        pass


class ExecuteResponse:
    """
    Represents the result of executing a theoriq request.

    Attributes:
        body (DialogItem): The dialog item to encapsulate in the response payload.
        request_id (UUID): The request ID of the request that generated this response.
        status_code (int, optional): The status code of the response. Defaults to 200.
    """

    def __init__(self, dialog_item: DialogItem, request_id: UUID, status_code: int = 200) -> None:
        """
        Initializes an ExecuteResponse instance.

        Args:
            dialog_item (DialogItem): The dialog item to be included in the response body.
            request_id (UUID): The request ID of the request that generated this response.
            status_code (int, optional): The HTTP status code for the response. Defaults to 200.
        """
        self.body = dialog_item
        self.request_id = request_id
        self.status_code = status_code

    def __str__(self) -> str:
        """
        Returns a string representation of the ExecuteResponse instance.

        Returns:
            str: A string representing the ExecuteResponse, including the request_id, body and status code.
        """
        return f"ExecuteResponse(request_id={self.request_id}, body={self.body}, status_code={self.status_code})"

    @classmethod
    def from_protocol_response(cls, data: Dict[str, Any], request_id: UUID, status_code: int) -> ExecuteResponse:
        """
        Creates an instance of ExecuteResponse from a protocol response.

        Args:
            data (Dict[str, Any]): The dictionary containing the dialog item data.
            request_id (UUID): The request ID of the request that generated this response.
            status_code (int): The HTTP status code for the response.

        Returns:
            ExecuteResponse: A new instance of ExecuteResponse initialized with the provided data.
        """
<<<<<<< HEAD
        dialog_item = DialogItem.from_dict(data["dialog_item"])
        return cls(dialog_item=dialog_item, request_id=request_id, status_code=status_code)
=======
        # Convert the dialog item from the dictionary format.
        dialog_item = DialogItem.model_validate(data["dialog_item"])
        return cls(
            dialog_item=dialog_item,
            status_code=status_code,
        )
>>>>>>> 782d7a8a


class ExecuteRuntimeError(RuntimeError):
    """
    Custom exception class for runtime errors during the execution of a request.

    Attributes:
        err (str): The error code or message.
        message (Optional[str]): An optional message providing additional context for the error.
    """

    def __init__(self, err: str, message: Optional[str] = None) -> None:
        """
        Initializes an ExecuteRuntimeError instance.

        Args:
            err (str): The error code or message.
            message (Optional[str]): An optional additional message providing more details about the error.
        """
        # Calls the base class constructor with a combined error and message if both are provided.
        super().__init__(err if message is None else f"{err}, {message}")
        self.err = err
        self.message = message<|MERGE_RESOLUTION|>--- conflicted
+++ resolved
@@ -223,17 +223,8 @@
         Returns:
             ExecuteResponse: A new instance of ExecuteResponse initialized with the provided data.
         """
-<<<<<<< HEAD
-        dialog_item = DialogItem.from_dict(data["dialog_item"])
+        dialog_item = DialogItem.model_validate(data["dialog_item"])
         return cls(dialog_item=dialog_item, request_id=request_id, status_code=status_code)
-=======
-        # Convert the dialog item from the dictionary format.
-        dialog_item = DialogItem.model_validate(data["dialog_item"])
-        return cls(
-            dialog_item=dialog_item,
-            status_code=status_code,
-        )
->>>>>>> 782d7a8a
 
 
 class ExecuteRuntimeError(RuntimeError):
