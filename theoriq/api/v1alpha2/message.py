--- conflicted
+++ resolved
@@ -3,28 +3,12 @@
 import uuid
 from typing import Optional, Sequence
 
-<<<<<<< HEAD
-from biscuit_auth import PrivateKey
-
-from theoriq import ExecuteResponse
-from theoriq.biscuit import AgentAddress, TheoriqBudget, TheoriqRequest
-=======
 from theoriq import ExecuteResponse
 from theoriq.biscuit import TheoriqBudget, TheoriqRequest
->>>>>>> bc3668bf
 from theoriq.dialog import Dialog, DialogItem, ItemBlock
 
 from ..common import RequestSenderBase
-<<<<<<< HEAD
-from .protocol.biscuit_provider import (
-    BiscuitProvider,
-    BiscuitProviderFactory,
-    BiscuitProviderFromAPIKey,
-    BiscuitProviderFromPrivateKey,
-)
-=======
 from .protocol.biscuit_provider import BiscuitProvider, BiscuitProviderFactory
->>>>>>> bc3668bf
 from .protocol.protocol_client import ProtocolClient
 from .schemas.request import ExecuteRequestBody
 
@@ -35,21 +19,6 @@
     def __init__(self, biscuit_provider: BiscuitProvider, client: Optional[ProtocolClient] = None) -> None:
         self._client = client or ProtocolClient.from_env()
         self._biscuit_provider = biscuit_provider
-<<<<<<< HEAD
-
-        self._private_key: Optional[PrivateKey] = None
-        self._address: str
-
-        if isinstance(biscuit_provider, BiscuitProviderFromAPIKey):
-            theoriq_biscuit = biscuit_provider.get_biscuit()
-            self._address = get_user_address_from_biscuit(theoriq_biscuit.biscuit)
-        elif isinstance(biscuit_provider, BiscuitProviderFromPrivateKey):
-            self._private_key = biscuit_provider._key_pair.private_key
-            self._address = str(AgentAddress.from_public_key(biscuit_provider._key_pair.public_key))
-        else:
-            raise RuntimeError("Unknown BiscuitProvider")
-=======
->>>>>>> bc3668bf
 
     def send_request(self, blocks: Sequence[ItemBlock], budget: TheoriqBudget, to_addr: str) -> ExecuteResponse:
         """
@@ -64,16 +33,6 @@
             ExecuteResponse: The response received from the request.
         """
 
-<<<<<<< HEAD
-        dialog = Dialog(items=[DialogItem.new(source=self._address, blocks=blocks)])
-        execute_request_body = ExecuteRequestBody(dialog=dialog)
-        body = execute_request_body.model_dump_json().encode("utf-8")
-
-        theoriq_request = TheoriqRequest.from_body(body=body, from_addr=self._address, to_addr=to_addr)
-        theoriq_biscuit = self._biscuit_provider.get_biscuit()
-        theoriq_biscuit = theoriq_biscuit.attenuate_for_request(
-            agent_pk=self._private_key, request_id=uuid.uuid4(), facts=[theoriq_request, budget]
-=======
         dialog = Dialog(items=[DialogItem.new(source=self._biscuit_provider.address, blocks=blocks)])
         execute_request_body = ExecuteRequestBody(dialog=dialog)
         body = execute_request_body.model_dump_json().encode("utf-8")
@@ -81,7 +40,6 @@
         theoriq_request = TheoriqRequest.from_body(body=body, from_addr=self._biscuit_provider.address, to_addr=to_addr)
         theoriq_biscuit = self._biscuit_provider.get_request_biscuit(
             request_id=uuid.uuid4(), facts=[theoriq_request, budget]
->>>>>>> bc3668bf
         )
         response = self._client.post_request(request_biscuit=theoriq_biscuit, content=body, to_addr=to_addr)
         return ExecuteResponse.from_protocol_response({"dialog_item": response}, 200)
