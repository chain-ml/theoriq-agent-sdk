from __future__ import annotations

import json
<<<<<<< HEAD
import uuid
from typing import Any, Dict, List, Optional

from biscuit_auth import KeyPair
from pydantic import BaseModel

=======
from typing import Any, Dict, List, Optional

from ...types import AgentConfiguration, AgentMetadata
>>>>>>> 61383426
from . import AgentResponse, ProtocolClient
from .protocol.biscuit_provider import BiscuitProvider, BiscuitProviderFactory
from ...biscuit import TheoriqRequest


class Metadata(BaseModel):
    name: str
    shortDescription: str
    longDescription: str
    tags: List[str]
    examplePrompts: List[str]
    costCard: Optional[str] = None
    imageUrl: Optional[str] = None


class Header(BaseModel):
    name: str
    value: str


class DeploymentConfiguration(BaseModel):
    headers: List[Header]
    url: str


class VirtualConfiguration(BaseModel):
    agentId: str
    configuration: Dict[str, Any]


class Configuration(BaseModel):
    deployment: Optional[DeploymentConfiguration] = None
    virtual: Optional[VirtualConfiguration] = None


class AgentManager:
    """Provides capabilities to create, update, mint, unmint and manage agents."""

    def __init__(self, biscuit_provider: BiscuitProvider, client: Optional[ProtocolClient] = None) -> None:
        self._client = client or ProtocolClient.from_env()
        self._biscuit_provider = biscuit_provider

    def get_agents(self) -> List[AgentResponse]:
        biscuit = self._biscuit_provider.get_biscuit()
        return self._client.get_agents(biscuit)

    def get_agent(self, agent_id: str) -> AgentResponse:
        biscuit = self._biscuit_provider.get_biscuit()
        return self._client.get_agent(agent_id=agent_id, biscuit=biscuit)

<<<<<<< HEAD
    def create_agent(self, metadata: Metadata, configuration: Configuration) -> AgentResponse:
        payload_dict = {"metadata": metadata.model_dump(), "configuration": configuration.model_dump(exclude_none=True)}
=======
    def create_agent(self, metadata: AgentMetadata, configuration: AgentConfiguration) -> AgentResponse:
        payload_dict = {"metadata": metadata.to_dict(), "configuration": configuration.to_dict()}
>>>>>>> 61383426
        payload = json.dumps(payload_dict).encode("utf-8")
        biscuit = self._biscuit_provider.get_biscuit()
        return self._client.post_agent(biscuit=biscuit, content=payload)

    def configure_agent(self, agent_id: str, metadata: Metadata, config: Dict[str, Any]) -> AgentResponse:
        configuration = Configuration(virtual=VirtualConfiguration(agentId=agent_id, configuration=config))
        agent = self.create_agent(metadata=metadata, configuration=configuration)

        theoriq_request = TheoriqRequest.from_body(
            body=agent.configuration.virtual.configuration_hash.encode("utf-8"),
            from_addr="USER_ADDRESS",  # user address
            to_addr=agent.system.id,
        )
        theoriq_biscuit = self._biscuit_provider.get_biscuit()
        theoriq_biscuit = theoriq_biscuit.attenuate(theoriq_request.to_theoriq_fact(uuid.uuid4()))

        return self._client.post_configure(biscuit=theoriq_biscuit, to_addr=agent.system.id)

    def update_agent(
<<<<<<< HEAD
        self, agent_id: str, metadata: Optional[Metadata] = None, configuration: Optional[Configuration] = None
    ) -> AgentResponse:
        payload_dict: Dict[str, Any] = {}
        if metadata is not None:
            payload_dict["metadata"] = metadata.model_dump()
        if configuration is not None:
            payload_dict["configuration"] = configuration.model_dump(exclude_none=True)
=======
        self,
        agent_id: str,
        metadata: Optional[AgentMetadata] = None,
        configuration: Optional[AgentConfiguration] = None,
    ) -> AgentResponse:
        payload_dict: Dict[str, Any] = {}
        if metadata is not None:
            payload_dict["metadata"] = metadata.to_dict()
        if configuration is not None:
            payload_dict["configuration"] = configuration.to_dict()
>>>>>>> 61383426

        payload = json.dumps(payload_dict).encode("utf-8")
        biscuit = self._biscuit_provider.get_biscuit()
        return self._client.patch_agent(biscuit=biscuit, content=payload, agent_id=agent_id)

    def mint_agent(self, agent_id: str) -> AgentResponse:
        return self._client.post_mint(biscuit=self._biscuit_provider.get_biscuit(), agent_id=agent_id)

    def unmint_agent(self, agent_id: str) -> AgentResponse:
        return self._client.post_unmint(biscuit=self._biscuit_provider.get_biscuit(), agent_id=agent_id)

    def delete_agent(self, agent_id: str) -> None:
        self._client.delete_agent(biscuit=self._biscuit_provider.get_biscuit(), agent_id=agent_id)

    @classmethod
    def from_api_key(cls, api_key: str) -> AgentManager:
        return AgentManager(biscuit_provider=BiscuitProviderFactory.from_api_key(api_key=api_key))

    @classmethod
    def from_env(cls, env_prefix: str = "") -> AgentManager:
        return AgentManager(biscuit_provider=BiscuitProviderFactory.from_env(env_prefix=env_prefix))<|MERGE_RESOLUTION|>--- conflicted
+++ resolved
@@ -1,51 +1,15 @@
 from __future__ import annotations
 
 import json
-<<<<<<< HEAD
 import uuid
 from typing import Any, Dict, List, Optional
 
+from ...types import AgentConfiguration, AgentMetadata
 from biscuit_auth import KeyPair
 from pydantic import BaseModel
 
-=======
-from typing import Any, Dict, List, Optional
-
-from ...types import AgentConfiguration, AgentMetadata
->>>>>>> 61383426
 from . import AgentResponse, ProtocolClient
 from .protocol.biscuit_provider import BiscuitProvider, BiscuitProviderFactory
-from ...biscuit import TheoriqRequest
-
-
-class Metadata(BaseModel):
-    name: str
-    shortDescription: str
-    longDescription: str
-    tags: List[str]
-    examplePrompts: List[str]
-    costCard: Optional[str] = None
-    imageUrl: Optional[str] = None
-
-
-class Header(BaseModel):
-    name: str
-    value: str
-
-
-class DeploymentConfiguration(BaseModel):
-    headers: List[Header]
-    url: str
-
-
-class VirtualConfiguration(BaseModel):
-    agentId: str
-    configuration: Dict[str, Any]
-
-
-class Configuration(BaseModel):
-    deployment: Optional[DeploymentConfiguration] = None
-    virtual: Optional[VirtualConfiguration] = None
 
 
 class AgentManager:
@@ -63,13 +27,8 @@
         biscuit = self._biscuit_provider.get_biscuit()
         return self._client.get_agent(agent_id=agent_id, biscuit=biscuit)
 
-<<<<<<< HEAD
-    def create_agent(self, metadata: Metadata, configuration: Configuration) -> AgentResponse:
-        payload_dict = {"metadata": metadata.model_dump(), "configuration": configuration.model_dump(exclude_none=True)}
-=======
     def create_agent(self, metadata: AgentMetadata, configuration: AgentConfiguration) -> AgentResponse:
         payload_dict = {"metadata": metadata.to_dict(), "configuration": configuration.to_dict()}
->>>>>>> 61383426
         payload = json.dumps(payload_dict).encode("utf-8")
         biscuit = self._biscuit_provider.get_biscuit()
         return self._client.post_agent(biscuit=biscuit, content=payload)
@@ -89,15 +48,6 @@
         return self._client.post_configure(biscuit=theoriq_biscuit, to_addr=agent.system.id)
 
     def update_agent(
-<<<<<<< HEAD
-        self, agent_id: str, metadata: Optional[Metadata] = None, configuration: Optional[Configuration] = None
-    ) -> AgentResponse:
-        payload_dict: Dict[str, Any] = {}
-        if metadata is not None:
-            payload_dict["metadata"] = metadata.model_dump()
-        if configuration is not None:
-            payload_dict["configuration"] = configuration.model_dump(exclude_none=True)
-=======
         self,
         agent_id: str,
         metadata: Optional[AgentMetadata] = None,
@@ -108,7 +58,6 @@
             payload_dict["metadata"] = metadata.to_dict()
         if configuration is not None:
             payload_dict["configuration"] = configuration.to_dict()
->>>>>>> 61383426
 
         payload = json.dumps(payload_dict).encode("utf-8")
         biscuit = self._biscuit_provider.get_biscuit()
