from __future__ import annotations

from typing import Any, Dict, List, Mapping, Optional

import yaml
from pydantic import BaseModel, ConfigDict, Field, model_validator
from pydantic.alias_generators import to_camel

from .data_object import DataObject, DataObjectSpecBase


class Header(BaseModel):
    name: str
    value: str


class DeploymentConfiguration(BaseModel):
    headers: List[Header] = Field(default_factory=list)
    url: str


class VirtualConfiguration(BaseModel):
    model_config = ConfigDict(alias_generator=to_camel, populate_by_name=True)

    agent_id: str
    configuration: Dict[str, Any]


class AgentConfiguration(BaseModel):
    deployment: Optional[DeploymentConfiguration] = None
    virtual: Optional[VirtualConfiguration] = None

    @model_validator(mode="after")
    def validate_configuration(self) -> AgentConfiguration:
        both_are_none = self.deployment is None and self.virtual is None
        both_are_not_none = self.deployment is not None and self.virtual is not None
        if both_are_none or both_are_not_none:
            raise ValueError("Exactly one of deployment or virtual must be provided")

        return self

    def to_dict(self) -> Dict[str, Any]:
        return self.model_dump(by_alias=True, exclude_none=True)


class AgentMetadata(BaseModel):
    model_config = ConfigDict(alias_generator=to_camel, populate_by_name=True)

    name: str
    short_description: str
    long_description: str
    tags: List[str]
    example_prompts: List[str]
    cost_card: Optional[str] = None
    image_url: Optional[str] = None

    def to_dict(self) -> Dict[str, Any]:
        return self.model_dump(by_alias=True)


class AgentSpec(DataObjectSpecBase):
    def __init__(self, metadata: AgentMetadata, configuration: Optional[AgentConfiguration] = None) -> None:
        self._metadata = metadata
        self._configuration = configuration

    @property
    def metadata(self) -> AgentMetadata:
        return self._metadata

    @property
    def configuration(self) -> AgentConfiguration:
        if self._configuration is None:
            raise RuntimeError("AgentConfiguration is None")
        return self._configuration

    @property
    def maybe_configuration(self) -> Optional[AgentConfiguration]:
        return self._configuration

    @property
    def has_configuration(self) -> bool:
        return self.configuration is not None

    @classmethod
    def from_dict(cls, values: Mapping[str, Any]) -> AgentSpec:
        metadata = AgentMetadata.model_validate(values["metadata"])
        config_values = values.get("configuration")
        configuration = AgentConfiguration.model_validate(config_values) if config_values is not None else None
        return AgentSpec(metadata=metadata, configuration=configuration)

    def to_dict(self) -> Dict[str, Any]:
        result: Dict[str, Any] = {"metadata": self.metadata.to_dict()}
        if self.has_configuration:
            result["configuration"] = self.configuration.to_dict()
        return result


class AgentDataObject(DataObject[AgentSpec]):
    @classmethod
    def from_dict(cls, values: Dict[str, Any]) -> AgentDataObject:
        return super()._from_dict(AgentSpec, values)

    @classmethod
    def from_yaml(cls, filename: str) -> AgentDataObject:
        with open(filename, "r", encoding="utf-8") as f:
            values = yaml.safe_load(f)
            cls._check_kind(values, "TheoriqAgent")
<<<<<<< HEAD
            return AgentDataObject.from_dict(values)

    def to_payload(self, headers: Optional[Sequence[Dict[str, str]]] = None) -> Dict[str, Any]:
        # TODO: either delete or reframe AgentDataObject
        """
        Convert to payload expected by create agent endpoint.

        Args:
            headers (Optional[Sequence[Dict[str, str]]]): Optional headers to be added to the request,
                each header is a dictionary with `name` and `value`
        """
        return {
            "configuration": {
                "deployment": {
                    "headers": headers or [],
                    "url": self.spec.urls.end_point,
                },
            },
            "metadata": {
                "name": self.metadata.name,
                "shortDescription": self.spec.metadata.descriptions.short,
                "longDescription": self.spec.metadata.descriptions.long,
                "tags": self.spec.metadata.tags,
                "examplePrompts": self.spec.metadata.examples,
                "imageUrl": self.spec.urls.icon,
                "costCard": self.spec.metadata.cost_card,
            },
        }
=======
            return AgentDataObject.from_dict(values)
>>>>>>> 61383426
<|MERGE_RESOLUTION|>--- conflicted
+++ resolved
@@ -105,35 +105,4 @@
         with open(filename, "r", encoding="utf-8") as f:
             values = yaml.safe_load(f)
             cls._check_kind(values, "TheoriqAgent")
-<<<<<<< HEAD
-            return AgentDataObject.from_dict(values)
-
-    def to_payload(self, headers: Optional[Sequence[Dict[str, str]]] = None) -> Dict[str, Any]:
-        # TODO: either delete or reframe AgentDataObject
-        """
-        Convert to payload expected by create agent endpoint.
-
-        Args:
-            headers (Optional[Sequence[Dict[str, str]]]): Optional headers to be added to the request,
-                each header is a dictionary with `name` and `value`
-        """
-        return {
-            "configuration": {
-                "deployment": {
-                    "headers": headers or [],
-                    "url": self.spec.urls.end_point,
-                },
-            },
-            "metadata": {
-                "name": self.metadata.name,
-                "shortDescription": self.spec.metadata.descriptions.short,
-                "longDescription": self.spec.metadata.descriptions.long,
-                "tags": self.spec.metadata.tags,
-                "examplePrompts": self.spec.metadata.examples,
-                "imageUrl": self.spec.urls.icon,
-                "costCard": self.spec.metadata.cost_card,
-            },
-        }
-=======
-            return AgentDataObject.from_dict(values)
->>>>>>> 61383426
+            return AgentDataObject.from_dict(values)