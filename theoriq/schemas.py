"""
schemas.py

This module contains the schemas used by the theoriq endpoint.
"""

from pydantic import BaseModel

from theoriq.types import RequestBiscuit


class DialogItemBlock(BaseModel):
    """
    Represents a specific dialogue item block within a DialogItem.

    A DialogItemBlock is an individual component in a ConversationItem's list of items.
    Each block contains data of a specific type which could be one of several formats such as text, markdown or code.

    Attributes:
        type (str): Specifies the format of the text in the block.
        data (str): Contains the actual response in the specified format.
    """

    type: str
    data: str


class DialogItem(BaseModel):
    """
    A DialogItem object represents a message from a source during a dialog.

    A single DialogItem contains multiple instances of DialogItemBlock. This allows an agent to send
    multi-format responses for a single request. An agent, for example, can send Python and SQL code blocks
    along with a markdown block.

    Attributes:
        timestamp (str): The creation time of the dialog item.
        source (str): The creator of the dialog item. In the agent context, this is the agent's ID in the Theoriq protocol.
        sourceType (str): The type of the source that creates the dialog item. Can be either 'user' or 'agent'.
        items (list[DialogItemBlock]): A list of DialogItemBlock objects consisting of responses from the agent.
    """

    timestamp: str
    source: str
    sourceType: str
    items: list[DialogItemBlock]


class ExecuteRequestBody(BaseModel):
<<<<<<< HEAD
    """
    Represents the expected payload for an execute request.

    Attributes:
        items (list[DialogItemBlock]): A list of DialogItemBlock objects consisting of request/response from the user and agent.
    """
    items: list[DialogItem]


class ChallengeRequestBody(BaseModel):
    """
    Represents the expected payload for a challenge request.

    Attributes:
        nonce (str): Hex encoded string containing the challenge nonce that needs to be signed by the agent.
    """
=======
    items: list[DialogItem]


class ExecuteRequest:
    """Request used when calling the `execute` endpoint"""

    def __init__(self, body: ExecuteRequestBody, biscuit: RequestBiscuit):
        self.body = body
        self.biscuit = biscuit


class ChallengeRequestBody(BaseModel):
    """Schema for a challenge request."""
>>>>>>> 72805a90

    nonce: str


class ChallengeResponseBody(BaseModel):
<<<<<<< HEAD
    """
    Represents the response payload for a challenge request.

    Attributes:
        nonce (str): Hex encoded string containing the nonce that has been signed by the agent.
        signature (str): Hex encoded string containing the challenge signature.
    """
=======
    """Schema for a challenge request."""
>>>>>>> 72805a90

    nonce: str
    signature: str<|MERGE_RESOLUTION|>--- conflicted
+++ resolved
@@ -5,8 +5,6 @@
 """
 
 from pydantic import BaseModel
-
-from theoriq.types import RequestBiscuit
 
 
 class DialogItemBlock(BaseModel):
@@ -47,13 +45,13 @@
 
 
 class ExecuteRequestBody(BaseModel):
-<<<<<<< HEAD
     """
     Represents the expected payload for an execute request.
 
     Attributes:
         items (list[DialogItemBlock]): A list of DialogItemBlock objects consisting of request/response from the user and agent.
     """
+
     items: list[DialogItem]
 
 
@@ -64,27 +62,11 @@
     Attributes:
         nonce (str): Hex encoded string containing the challenge nonce that needs to be signed by the agent.
     """
-=======
-    items: list[DialogItem]
-
-
-class ExecuteRequest:
-    """Request used when calling the `execute` endpoint"""
-
-    def __init__(self, body: ExecuteRequestBody, biscuit: RequestBiscuit):
-        self.body = body
-        self.biscuit = biscuit
-
-
-class ChallengeRequestBody(BaseModel):
-    """Schema for a challenge request."""
->>>>>>> 72805a90
 
     nonce: str
 
 
 class ChallengeResponseBody(BaseModel):
-<<<<<<< HEAD
     """
     Represents the response payload for a challenge request.
 
@@ -92,9 +74,6 @@
         nonce (str): Hex encoded string containing the nonce that has been signed by the agent.
         signature (str): Hex encoded string containing the challenge signature.
     """
-=======
-    """Schema for a challenge request."""
->>>>>>> 72805a90
 
     nonce: str
     signature: str